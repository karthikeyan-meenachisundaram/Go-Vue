<template>
  <div class="page-container">
    <h1>Employee Details</h1>

    <div v-if="loading" class="status">Loading...</div>
    <div v-else-if="error" class="status error">Error: {{ error }}</div>

    <table v-else-if="employees.length" class="employees-table">
      <thead>
        <tr>
          <th>Employee ID</th>
          <th>Employee Name</th>
          <th>Department</th>
          <th>Language</th>
          <th>Actions</th>
        </tr>
      </thead>
      <tbody>
        <tr v-for="emp in employees" :key="String(emp.emp_id ?? emp.Emp_Id) + String(emp.emp_name ?? emp.EmpName)">
          <td>{{ emp.emp_id ?? emp.Emp_Id ?? '-' }}</td>
          <td>{{ emp.emp_name ?? emp.EmpName ?? '-' }}</td>
          <td>{{ emp.department ?? emp.Department ?? '-' }}</td>     
          <td>{{ emp.language ?? emp.Language ?? '-' }}</td>
          <td class="actions">
            <button @click="goToUpdate(emp)" class="icon-btn edit">
                <i class="fas fa-edit"></i>
            </button>
            <button @click="confirmDelete(emp)" class="icon-btn delete">
                 <i class="fas fa-trash"></i>
            </button>
          </td>
        </tr>
      </tbody>
    </table>
    <div v-else class="status">No employees found.</div>
    <!-- BACK TO HOME BUTTON -->
    <button class="back-btn" @click="goHome"> Back to Home</button>
    <!-- Delete Confirmation Dialog -->
    <div v-if="showDialog" class="dialog-overlay">
      <div class="dialog-box">
        <p>Are you sure you want to delete employee <b>{{ selectedEmp?.emp_name }}</b>?</p>
        <div class="dialog-actions">
          <button @click="deleteEmployee" class="delete-btn">Delete</button>
          <button @click="cancelDelete" class="cancel-btn">Cancel</button>
        </div>
      </div>
    </div>

    <!-- Success popup -->
    <div v-if="successMessage" class="success-popup">
      {{ successMessage }}
    </div>

  </div>
</template>

<script setup>
import { ref, onMounted } from 'vue';
import axios from 'axios';
import { useRouter } from 'vue-router';

const employees = ref([]);
const loading = ref(true);
const error = ref(null);
const router = useRouter();

const showDialog = ref(false);
const selectedEmp = ref(null);
const successMessage = ref('');

function goHome(){
    router.push('/');
}

function goToUpdate(emp) {
  // prefer emp.emp_id but fallback to Emp_Id or EmpID variants
  const id = emp.emp_id ?? emp.Emp_Id ?? emp.EmpID ?? emp.Id;
  if (!id) {
    // optionally show a message instead of navigating
    console.warn('employee has no id, cannot navigate to update');
    return;
  }
  // ensure id is string/number
  router.push(`/update/${id}`);
}

function confirmDelete(emp) {
  selectedEmp.value = emp;
  showDialog.value = true;
}

function cancelDelete() {
  selectedEmp.value = null;
  showDialog.value = false;
}

/*
// change if your backend is on different host/port
const API_URL = 'http://56.228.24.174:8080/api/employees';*/

async function deleteEmployee() {
  if (!selectedEmp.value) return;

  try {
<<<<<<< HEAD
    await axios.delete(`/api/employees/${selectedEmp.value.emp_id}`);
=======
    await axios.delete(`http://56.228.24.174:8080/api/employees/${selectedEmp.value.emp_id}`);
>>>>>>> 26f01435
    employees.value = employees.value.filter(e => e.emp_id !== selectedEmp.value.emp_id);

    successMessage.value = `Employee ${selectedEmp.value.emp_name} deleted successfully`;
    setTimeout(() => successMessage.value = '', 3000);
  } catch (err) {
    console.error('Delete failed:', err);
    alert('Failed to delete employee');
  } finally {
    cancelDelete();
  }
}

// API call to fetch employees
async function fetchEmployees() {
  loading.value = true;
  error.value = null;
  employees.value = [];

  try {
<<<<<<< HEAD
    const res = await axios.get('/api/employees');
=======
    const res = await axios.get('http://56.228.24.174:8080/api/employees');
>>>>>>> 26f01435
    employees.value = Array.isArray(res.data) ? res.data : [];
  } catch (err) {
    error.value = err.response?.data?.error || err.message || 'Failed to load employees';
  } finally {
    loading.value = false;
  }
}

onMounted(() => {
  fetchEmployees();
});
</script>

<style scoped>
.page-container {
  display: flex;
  flex-direction: column;
  align-items: center;
  min-height: 100vh;
  padding: 40px 16px;   /* already there, but we’ll use this for spacing */
}

h1 {
  margin: 0 0 24px 0;  /* add bottom margin for space between title & table */
  font-size: 28px;     /* bigger heading */
  text-align: center;
}
.status { margin: 12px 0; }
.status.error { color: #b00020; }

.employees-table {
  margin-top: 20px;     /* space between heading and table */
  width: 95%;
  max-width: 1100px;
  border-collapse: collapse;
  box-shadow: 0 2px 6px rgba(0,0,0,0.06);
}
.employees-table th, .employees-table td {
  border: 1px solid #e0e0e0;
  padding: 8px 16px;
  text-align: left;
  white-space: nowrap;      /* prevent wrapping into multiple lines */
  overflow: hidden;
  text-overflow: ellipsis;
}
.employees-table thead th { 
    background: #f5f5f5; 
    font-weight: 600;
    font-size: 16px; 
}
.employees-table tbody tr:nth-child(even) { 
    background: #fbfbfb; 
}

.back-btn {
  margin-top: 20px;
  padding: 8px 16px;
  background-color: #1976d2;
  color: white;
  border: none;
  border-radius: 4px;
  cursor: pointer;
}

.back-btn:hover {
  background-color: #1565c0;
}

.actions {
  display: flex;
  gap: 8px;
}

.icon-btn {
  background: transparent;
  border: none;
  cursor: pointer;
  padding: 4px;
  font-size: 18px;
  margin-right: 6px;
}

.icon-btn.edit { color: #1976d2; }
.icon-btn.delete { color: #d32f2f; }    
.icon-btn:hover {
  opacity: 0.7;
}    

.dialog-overlay {
  position: fixed;
  top: 0; left: 0; right: 0; bottom: 0;
  background: rgba(0,0,0,0.5);
  display: flex; align-items: center; justify-content: center;
}

.dialog-box {
  background: white;
  padding: 20px;
  border-radius: 8px;
  min-width: 300px;
  box-shadow: 0 2px 8px rgba(0,0,0,0.3);
}

.dialog-actions {
  display: flex;
  justify-content: flex-end;
  gap: 10px;
  margin-top: 16px;
}

.delete-btn {
  background: #e53935;
  color: white;
  border: none;
  padding: 6px 12px;
  border-radius: 4px;
}

.cancel-btn {
  background: #ccc;
  border: none;
  padding: 6px 12px;
  border-radius: 4px;
}

.success-popup {
  position: fixed;
  bottom: 20px;
  right: 20px;
  background: #4caf50;
  color: white;
  padding: 10px 16px;
  border-radius: 4px;
}

</style><|MERGE_RESOLUTION|>--- conflicted
+++ resolved
@@ -102,11 +102,7 @@
   if (!selectedEmp.value) return;
 
   try {
-<<<<<<< HEAD
     await axios.delete(`/api/employees/${selectedEmp.value.emp_id}`);
-=======
-    await axios.delete(`http://56.228.24.174:8080/api/employees/${selectedEmp.value.emp_id}`);
->>>>>>> 26f01435
     employees.value = employees.value.filter(e => e.emp_id !== selectedEmp.value.emp_id);
 
     successMessage.value = `Employee ${selectedEmp.value.emp_name} deleted successfully`;
@@ -126,11 +122,7 @@
   employees.value = [];
 
   try {
-<<<<<<< HEAD
     const res = await axios.get('/api/employees');
-=======
-    const res = await axios.get('http://56.228.24.174:8080/api/employees');
->>>>>>> 26f01435
     employees.value = Array.isArray(res.data) ? res.data : [];
   } catch (err) {
     error.value = err.response?.data?.error || err.message || 'Failed to load employees';
